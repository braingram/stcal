[project]
name = "stcal"
description = "STScI tools and algorithms used in calibration pipelines"
readme = "README.md"
<<<<<<< HEAD
requires-python = ">=3.11,<3.14"
authors = [
    { name = "STScI", email = "help@stsci.edu" },
]
=======
requires-python = ">=3.11"
authors = [{ name = "STScI", email = "help@stsci.edu" }]
>>>>>>> 702c2856
classifiers = [
  "Intended Audience :: Science/Research",
  "Topic :: Scientific/Engineering :: Astronomy",
  "Programming Language :: Python :: 3",
]
dependencies = [
  "astropy >=6.0.0",
  "drizzle >=2.0.1",
  "scipy >=1.14.1",
  "scikit-image>=0.20.0",
  "numpy >=1.25.0",
  "opencv-python-headless >=4.6.0.66",
  "asdf >=3.3.0",
  "gwcs >=0.25.2",
  "tweakwcs >=0.8.8",
  "requests >=2.22",
  "spherical-geometry>=1.2.22",
]
license-files = ["LICENSE"]
dynamic = ["version"]

[project.optional-dependencies]
docs = [
  "numpydoc",
  "packaging >=17",
  "sphinx",
  "sphinx-asdf",
  "sphinx-astropy",
  "sphinx-rtd-theme",
  "tomli; python_version <=\"3.11\"",
]
test = ["psutil", "pytest >=6", "pytest-cov", "pytest-doctestplus"]

[project.urls]
repository = "https://github.com/spacetelescope/stcal"
tracker = "https://github.com/spacetelescope/stcal/issues"

[build-system]
requires = [
  "setuptools >=61",
  "setuptools_scm[toml] >=3.4",
  "Cython >=0.29.21",
  "numpy >=2.0.0",
]
build-backend = "setuptools.build_meta"

[tool.setuptools_scm]
write_to = "src/stcal/_version.py"

[tool.setuptools]
zip-safe = true

[tool.setuptools.packages.find]
where = ["src"]

[tool.pytest.ini_options]
minversion = 6
log_cli_level = "INFO"
xfail_strict = true
doctest_plus = true
doctest_rst = true
text_file_format = "rst"
addopts = [
  "--color=yes",
  "--doctest-rst",
  "-ra",
  "--strict-config",
  "--strict-markers",
]
testpaths = ["tests", "src/stcal", "docs"]
norecursedirs = ["benchmarks", ".asv", ".eggs", ".tox", "build", "venv"]
filterwarnings = [
  "error::ResourceWarning",
  # Files left open by tests can trigger ResourceWarnings during test
  # teardown which otherwise would be converted back into a warning
  # by pytest. Turn these PytestUnraisableExceptionWarnings back
  # into errors
  "error::pytest.PytestUnraisableExceptionWarning",
]
markers = ["soctests"]

[tool.ruff]
line-length = 110
src = ["src", "tests", "docs"]

[tool.ruff.lint]
select = [
  #"F",      # Pyflakes (part of default flake8)
  #"W", "E", # pycodestyle (part of default flake8)
  #"I",      # isort (import sorting)
  # "N",      # pep8-naming
  #"D",      # pydocstyle (docstring style guide)
  #"UP",     # pyupgrade (upgrade code to modern python)
  "YTT", # flake8-2020 (system version info)
  "ANN", # flake8-annotations (best practices for type annotations)
  #"S",      # flake8-bandit (security checks)
  "BLE", # flake8-blind-except (prevent blind except statements)
  #"B",      # flake8-bugbear (prevent common gotcha bugs)
  "A",   # flake8-builtins (prevent shadowing of builtins)
  "C4",  # flake8-comprehensions (best practices for comprehensions)
  "T10", # flake8-debugger (prevent debugger statements in code)
  #"EM",     # flake8-errormessages (best practices for error messages)
  "FA",  # flake8-future-annotations (correct usage future annotations)
  "ISC", # flake8-implicit-str-concat (prevent implicit string concat)
  "ICN", # flake8-import-conventions (enforce import conventions)
  #"G",      # flake8-logging-format (best practices for logging)
  "INP", # flake8-no-pep420 (prevent use of PEP420, i.e. implicit name spaces)
  #"PIE",    # flake8-pie (misc suggested improvement linting)
  # "T20",    # flake8-print (prevent print statements in code)
  #"PT",     # flake8-pytest-style (best practices for pytest)
  #"Q",      # flake8-quotes (best practices for quotes)
  "RSE", # flake8-raise (best practices for raising exceptions)
  #"RET",    # flake8-return (best practices for return statements)
  #"SLF",    # flake8-self (prevent private member access)
  "SLOT", # flake8-slots (require __slots__ for immutable classes)
  #"SIM",    # flake8-simplify (suggest simplifications to code where possible)
  "TID", # flake8-tidy-imports (prevent banned api and best import practices)
  "TCH", # flake8-type-checking (move type checking imports into type checking blocks)
  "INT", # flake8-gettext (when to use printf style strings)
  # "ARG",    # flake8-unused-arguments (prevent unused arguments)
  #"PTH",    # flake8-use-pathlib (prefer pathlib over os.path)
  # "ERA",    # eradicate (remove commented out code)
  "PGH", # pygrep (simple grep checks)
  #"PL",     # pylint (general linting, flake8 alternative)
  #"TRY",    # tryceratops (linting for try/except blocks)
  "FLY", # flynt (f-string conversion where possible)
  #"NPY",    # NumPy-specific checks (recommendations from NumPy)
  #"PERF",   # Perflint (performance linting)
  "LOG",
  #"RUF",    # ruff specific checks
]
ignore = [
  "ISC001",  # interferes with formatter
  "PLR0912", # Too many branches
  "PLR0913", # Too many arguments
  "PLR0915", # Too many statements
  "PLR2004", # Magic value used in comparison
  "ANN101",  # Missing type annotation for self in method
  "ANN102",  # Missing type annotation for cls in classmethod

  # Pydocstyle (to fix over time
  "D100", # Undocumented public module
  "D101", # Undocumented public class
  "D102", # Undocumented public method
  "D103", # Undocumented public function
  "D104", # Undocumented public package
  "D205", # 1 blank line required between summary line and description
  "D401", # First line of docstring should be in imperative mood
  "D404", # First word of docstring should not be This
]
exclude = ["docs", "build", "dist", ".tox", ".eggs"]

[tool.ruff.lint.extend-per-file-ignores]
"tests/*.py" = ["S101", "D"]

[tool.ruff.lint.pydocstyle]
convention = "numpy"

[tool.ruff.lint.flake8-annotations]
ignore-fully-untyped = true # Turn of annotation checking for fully untyped code

[tool.mypy]
python_version = "3.12"
warn_return_any = true
warn_unused_configs = true

[[tool.mypy.overrides]]
module = [
  "astropy.*",
  "gwcs.*",
  "tweakwcs.*",
  "stdatamodels.*",
  "asdf.*",
  "scipy.*",
  "drizzle.*",
  "stsci.imagestats.*",
  "spherical_geometry.*",
  # don't complain about the installed c parts of this library
  "stcal.ramp_fitting.ols_cas22._fit",
  "stcal.ramp_fitting.ols_cas22._jump",
  "stcal.ramp_fitting.slope_fitter",
]
ignore_missing_imports = true

[tool.cython-lint]
max-line-length = 110

[tool.isort]
profile = "black"
filter_files = true
line_length = 110

[tool.codespell]
skip = "*.pdf,*.fits,*.asdf,.tox,build,./tags,.git,docs/_build"

[tool.cibuildwheel.macos]
archs = ["x86_64", "arm64"]

[tool.cibuildwheel.linux]
archs = ["auto", "aarch64"]

[tool.coverage.run]
omit = ["config.py", "config-3.py", "*.rmap"]

[tool.towncrier]
filename = "CHANGES.rst"
directory = "changes"
package = "stcal"
title_format = "{version} ({project_date})"
ignore = [".gitkeep"]
wrap = true
issue_format = "`#{issue} <https://github.com/spacetelescope/stcal/issues/{issue}>`_"

[tool.towncrier.fragment.apichange]
name = "Changes to API"

[tool.towncrier.fragment.bugfix]
name = "Bug Fixes"

[tool.towncrier.fragment.general]
name = "General"<|MERGE_RESOLUTION|>--- conflicted
+++ resolved
@@ -2,15 +2,10 @@
 name = "stcal"
 description = "STScI tools and algorithms used in calibration pipelines"
 readme = "README.md"
-<<<<<<< HEAD
 requires-python = ">=3.11,<3.14"
 authors = [
     { name = "STScI", email = "help@stsci.edu" },
 ]
-=======
-requires-python = ">=3.11"
-authors = [{ name = "STScI", email = "help@stsci.edu" }]
->>>>>>> 702c2856
 classifiers = [
   "Intended Audience :: Science/Research",
   "Topic :: Scientific/Engineering :: Astronomy",
